--- conflicted
+++ resolved
@@ -53,18 +53,11 @@
     "reqwest",
     "twitch_oauth2",
 ] }
-<<<<<<< HEAD
-twitch = { git = "https://github.com/jprochazk/twitch-rs", features = ["simd"] }
-axum-prometheus = "0.4.0"
-metrics-prometheus = "0.4.1"
-csv = "1.2.2"
-itertools = "0.11.0"
-=======
 tmi = { version = "0.6.0", default-features = false, features = ["simd"] }
 axum-prometheus = "0.6.1"
 metrics-prometheus = "0.6.0"
->>>>>>> cfcbd9b1
 async-trait = "0.1.73"
+csv = "1.2.2"
 axum-extra = { version = "0.9.3", features = ["typed-header"] }
 
 # https://github.com/twitch-rs/twitch_api/issues/256
