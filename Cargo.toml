--- conflicted
+++ resolved
@@ -57,11 +57,7 @@
 tmi = { version = "0.7.0", default-features = false, features = ["simd"] }
 axum-prometheus = "0.6.1"
 metrics-prometheus = "0.6.0"
-<<<<<<< HEAD
-async-trait = "0.1.73"
 csv = "1.2.2"
-=======
->>>>>>> 59952f1f
 axum-extra = { version = "0.9.3", features = ["typed-header"] }
 bitflags = { version = "2.5.0", features = ["serde"] }
 
